use ark_ec::CurveGroup;
use ark_ff::PrimeField;
use itertools::Itertools;
use liblasso::poly::dense_mlpoly::DensePolynomial;
use rayon::iter::IntoParallelIterator;
use rayon::iter::IndexedParallelIterator;
use rayon::iter::IntoParallelRefIterator;
use rayon::iter::IntoParallelRefMutIterator;
use rayon::iter::ParallelIterator;
use rayon::prelude::*;
use crate::msm_nonaffine::VariableBaseMSM_Nonaffine;

/// This structure hosts a counter 'mapping', an array 'image',
/// and represents a pullback, i.e. a table
/// T[i] = image[mapping[i]]

<<<<<<< HEAD
pub trait SmallBinType: Into<usize> + Sync + Send + Copy {
    const size: usize;

    fn from_bool_iter(it: impl Iterator<Item=bool>) -> Self;
}

impl SmallBinType for bool {
    const size: usize = 1;

    fn from_bool_iter(it: impl Iterator<Item=bool>) -> Self {
        it.take(Self::size).next().unwrap()
    }
}

impl SmallBinType for u8 {
    const size: usize = 8;

    fn from_bool_iter(it: impl Iterator<Item=bool>) -> Self {
        let mut s = 0;
        it.take(Self::size).map(|b| s = (s << 1) + if b {1} else {0}).last();
        s
    }
}
impl SmallBinType for u16 {
    const size: usize = 16;

    fn from_bool_iter(it: impl Iterator<Item=bool>) -> Self {
        let mut s = 0;
        it.take(Self::size).map(|b| s = (s << 1) + if b {1} else {0}).last();
        s
    }
}

pub fn binary_msm<F, G: CurveGroup<ScalarField=F>, T: SmallBinType>(coefs: &[T], bases: &[Vec<G::Affine>]) -> G {
=======
fn u8from(it: impl Iterator<Item=bool>) -> u8 {
    let mut s = 0;
    it.take(8).map(|b| s = (s << 1) + if b {1} else {0}).last();
    s
}

pub fn binary_msm<F, G: CurveGroup<ScalarField=F>>(coefs: &[u8], bases: &[Vec<G::MulBase>]) -> G
where
    G::MulBase: Send,
{
>>>>>>> f9e910ba
    assert_eq!(coefs.len(), bases.len());
    bases.par_iter().zip(coefs.par_iter()).filter(|(_, &idx)| idx as usize != 0).map(|(base, idx)| base[(*idx) as usize - 1]).fold(
        G::zero,
        |acc, new| acc + new
    ).reduce(
        G::zero,
        |left, right| left + right
    )
}


<<<<<<< HEAD
pub fn prepare_chunk<F, G: CurveGroup<ScalarField=F>, T: SmallBinType>(chunk: &[G::Affine]) -> Vec<G::Affine> {
    let proj = (1..(1 << T::size)).map(
=======
pub fn prepare_chunk<F, G: CurveGroup<ScalarField=F>>(chunk: &[G::MulBase]) -> Vec<G::MulBase> {
    let proj = (1..(1 << 8)).map(
>>>>>>> f9e910ba
        |i| {
            (0..8).zip(chunk.iter().rev())
                .filter(|(idx, _)| (1 << idx) & i != 0)
                .map(|(_, b): (_, &G::Affine)| *b)
                .fold(G::zero(), |acc, new| acc + new)
        }
    ).collect_vec();
    G::normalize_batch(&proj)

}
<<<<<<< HEAD
pub fn prepare_bases<F, G: CurveGroup<ScalarField=F>, T: SmallBinType>(bases: &[G::Affine]) -> Vec<Vec<G::Affine>> {
    let a = bases.par_chunks(T::size);
    a.map(|chunk: &[G::Affine]| {
        prepare_chunk::<F, G, T>(chunk)
    }).collect()
}

pub fn prepare_coefs<T: SmallBinType>(coefs: impl Iterator<Item=bool>) -> Vec<T> {
    coefs.chunks(T::size).into_iter().map(|chunk| T::from_bool_iter(chunk)).collect()
=======
pub fn prepare_bases<F, G: CurveGroup<ScalarField=F>>(bases: &[G::MulBase]) -> Vec<Vec<G::MulBase>> {
    let a = bases.par_chunks(8);
    a.map(|chunk: &[G::MulBase]| {
        prepare_chunk::<F, G>(chunk)
    }).collect()
}

pub fn prepare_coefs(coefs: impl Iterator<Item=bool>) -> Vec<u8> {
    coefs.chunks(8).into_iter().map(|chunk| u8from(chunk)).collect()
>>>>>>> f9e910ba
}

#[cfg(test)]
mod test {
    use ark_bls12_381::Fr;
    use ark_bls12_381::{G1Projective, G1Affine};
    use ark_std::rand::Rng;
    use super::*;
    use ark_std::{test_rng, UniformRand, Zero};

    #[test]
    fn bin_msm() {
        let num = 100;
        let gen = &mut test_rng();
        let coefs = (0..num).map(|_| gen.gen_bool(0.5)).collect_vec();
        let pcoefs: Vec<u8> = prepare_coefs(coefs.clone().into_iter());
<<<<<<< HEAD
        let bases = (0..num).map(|_| G1Affine::rand(gen)).collect_vec();
        let pbases = prepare_bases::<_, G1Projective, u8>(&bases);
=======
        let bases = (0..num).map(|i| G1Affine::rand(gen)).collect_vec();
        let pbases = prepare_bases::<_, G1Projective>(&bases);
>>>>>>> f9e910ba

        println!("{:?}", coefs);
        println!("{:?}", pcoefs);

        let res = binary_msm::<_, G1Projective>(&pcoefs, &pbases);
        let expected = coefs.iter().zip_eq(bases.iter()).filter(|(&c, b)| c).map(|(c, b)| b).fold(G1Projective::zero(), |acc, new| acc + new);
        assert_eq!(res.into_affine(), expected.into_affine());
    }
}<|MERGE_RESOLUTION|>--- conflicted
+++ resolved
@@ -14,42 +14,6 @@
 /// and represents a pullback, i.e. a table
 /// T[i] = image[mapping[i]]
 
-<<<<<<< HEAD
-pub trait SmallBinType: Into<usize> + Sync + Send + Copy {
-    const size: usize;
-
-    fn from_bool_iter(it: impl Iterator<Item=bool>) -> Self;
-}
-
-impl SmallBinType for bool {
-    const size: usize = 1;
-
-    fn from_bool_iter(it: impl Iterator<Item=bool>) -> Self {
-        it.take(Self::size).next().unwrap()
-    }
-}
-
-impl SmallBinType for u8 {
-    const size: usize = 8;
-
-    fn from_bool_iter(it: impl Iterator<Item=bool>) -> Self {
-        let mut s = 0;
-        it.take(Self::size).map(|b| s = (s << 1) + if b {1} else {0}).last();
-        s
-    }
-}
-impl SmallBinType for u16 {
-    const size: usize = 16;
-
-    fn from_bool_iter(it: impl Iterator<Item=bool>) -> Self {
-        let mut s = 0;
-        it.take(Self::size).map(|b| s = (s << 1) + if b {1} else {0}).last();
-        s
-    }
-}
-
-pub fn binary_msm<F, G: CurveGroup<ScalarField=F>, T: SmallBinType>(coefs: &[T], bases: &[Vec<G::Affine>]) -> G {
-=======
 fn u8from(it: impl Iterator<Item=bool>) -> u8 {
     let mut s = 0;
     it.take(8).map(|b| s = (s << 1) + if b {1} else {0}).last();
@@ -60,7 +24,6 @@
 where
     G::MulBase: Send,
 {
->>>>>>> f9e910ba
     assert_eq!(coefs.len(), bases.len());
     bases.par_iter().zip(coefs.par_iter()).filter(|(_, &idx)| idx as usize != 0).map(|(base, idx)| base[(*idx) as usize - 1]).fold(
         G::zero,
@@ -72,13 +35,8 @@
 }
 
 
-<<<<<<< HEAD
-pub fn prepare_chunk<F, G: CurveGroup<ScalarField=F>, T: SmallBinType>(chunk: &[G::Affine]) -> Vec<G::Affine> {
-    let proj = (1..(1 << T::size)).map(
-=======
 pub fn prepare_chunk<F, G: CurveGroup<ScalarField=F>>(chunk: &[G::MulBase]) -> Vec<G::MulBase> {
     let proj = (1..(1 << 8)).map(
->>>>>>> f9e910ba
         |i| {
             (0..8).zip(chunk.iter().rev())
                 .filter(|(idx, _)| (1 << idx) & i != 0)
@@ -89,17 +47,6 @@
     G::normalize_batch(&proj)
 
 }
-<<<<<<< HEAD
-pub fn prepare_bases<F, G: CurveGroup<ScalarField=F>, T: SmallBinType>(bases: &[G::Affine]) -> Vec<Vec<G::Affine>> {
-    let a = bases.par_chunks(T::size);
-    a.map(|chunk: &[G::Affine]| {
-        prepare_chunk::<F, G, T>(chunk)
-    }).collect()
-}
-
-pub fn prepare_coefs<T: SmallBinType>(coefs: impl Iterator<Item=bool>) -> Vec<T> {
-    coefs.chunks(T::size).into_iter().map(|chunk| T::from_bool_iter(chunk)).collect()
-=======
 pub fn prepare_bases<F, G: CurveGroup<ScalarField=F>>(bases: &[G::MulBase]) -> Vec<Vec<G::MulBase>> {
     let a = bases.par_chunks(8);
     a.map(|chunk: &[G::MulBase]| {
@@ -109,7 +56,6 @@
 
 pub fn prepare_coefs(coefs: impl Iterator<Item=bool>) -> Vec<u8> {
     coefs.chunks(8).into_iter().map(|chunk| u8from(chunk)).collect()
->>>>>>> f9e910ba
 }
 
 #[cfg(test)]
@@ -126,13 +72,8 @@
         let gen = &mut test_rng();
         let coefs = (0..num).map(|_| gen.gen_bool(0.5)).collect_vec();
         let pcoefs: Vec<u8> = prepare_coefs(coefs.clone().into_iter());
-<<<<<<< HEAD
-        let bases = (0..num).map(|_| G1Affine::rand(gen)).collect_vec();
-        let pbases = prepare_bases::<_, G1Projective, u8>(&bases);
-=======
         let bases = (0..num).map(|i| G1Affine::rand(gen)).collect_vec();
         let pbases = prepare_bases::<_, G1Projective>(&bases);
->>>>>>> f9e910ba
 
         println!("{:?}", coefs);
         println!("{:?}", pcoefs);
