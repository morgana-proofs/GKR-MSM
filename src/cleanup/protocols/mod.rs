--- conflicted
+++ resolved
@@ -1,10 +1,5 @@
 pub mod sumcheck;
 pub mod sumchecks;
 pub mod split;
-<<<<<<< HEAD
-pub mod pushforward;
-mod gkr;
-=======
 pub mod splits;
-pub mod gkrs;
->>>>>>> a2455043
+pub mod gkrs;