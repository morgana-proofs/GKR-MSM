--- conflicted
+++ resolved
@@ -3,10 +3,6 @@
 pub mod splits;
 pub mod gkrs;
 pub mod pushforward;
-<<<<<<< HEAD
-pub mod verifier_polys;
-mod bintree_with_triangle;
-=======
 mod pippenger_ending;
 mod zero_check;
->>>>>>> 2d6e62b9
+pub mod verifier_polys;