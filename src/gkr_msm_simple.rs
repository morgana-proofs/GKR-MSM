--- conflicted
+++ resolved
@@ -74,11 +74,8 @@
 pub struct MSMProof<G: CurveGroup> {
     bit_columns: Vec<G>,
     point_column: G,
-<<<<<<< HEAD
-=======
     gkr_proof: BintreeProof<G::ScalarField>,
     output: Vec<G::ScalarField>,
->>>>>>> e1fdcac2
 }
 
 // This function takes a bit and a point, parsed as b, p.x, p.y, and returns b ? p : zero_point
