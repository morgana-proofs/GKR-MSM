--- conflicted
+++ resolved
@@ -18,24 +18,14 @@
     fn split(&self) -> (Self, Self);
 }
 
-<<<<<<< HEAD
-#[derive(Debug, Clone, Copy, Eq, PartialEq)]
-pub enum FragmentContent {
-=======
 #[derive(Debug, Clone, Copy, Eq, PartialEq, Hash)]
 enum FragmentContent {
->>>>>>> fc1bbe1d
     Data,
     Consts,
 }
 
-<<<<<<< HEAD
-#[derive(Debug, Clone, Eq, PartialEq)]
-pub struct Fragment {
-=======
 #[derive(Debug, Clone, Eq, PartialEq, Hash)]
 struct Fragment {
->>>>>>> fc1bbe1d
     idx: usize,
     len: usize,
     content: FragmentContent,
@@ -53,15 +43,8 @@
     }
 }
 
-<<<<<<< HEAD
-
-
-#[derive(Debug, Clone, Eq, PartialEq)]
-pub struct Shape {
-=======
 #[derive(Default, Debug, Clone, Eq, PartialEq)]
 struct Shape {
->>>>>>> fc1bbe1d
     shape: Vec<Fragment>,
     data_len: usize,
     consts_len: usize,
@@ -173,7 +156,7 @@
 }
 
 #[derive(Debug, Clone, Eq, PartialEq)]
-pub struct Poly<F> {
+struct Poly<F> {
     data: Vec<F>,
     consts: Vec<F>,
 }
