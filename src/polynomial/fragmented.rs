--- conflicted
+++ resolved
@@ -302,7 +302,7 @@
     }
 
     pub fn num_vars(&self) -> usize {
-        match self.shape.get().unwrap().shape.last() {
+        match self.shape.get().unwrap().fragments.last() {
             None => 0,
             Some(Fragment{ len, start, .. }) => (start + len).log_2(),
         }
@@ -434,18 +434,14 @@
             );
         }
         let cur = tmp.as_ref().unwrap_or(self);
-        cur.get_by_fragment(cur.shape.get().unwrap().shape.first().unwrap(), 0).clone()
+        cur.get_by_fragment(cur.shape.get().unwrap().fragments.first().unwrap(), 0).clone()
     }
 }
 
 impl <F: Clone> FragmentedPoly<F> {
     fn into_vec(self) -> Vec<F> {
         let mut out = vec![];
-<<<<<<< HEAD
-        for fragment in &shape.fragments {
-=======
-        for fragment in &self.shape.get().unwrap().shape {
->>>>>>> cfcf5b70
+        for fragment in &self.shape.get().unwrap().fragments {
             for idx in 0..fragment.len {
                 out.push(self.get_by_fragment(fragment, idx).clone());
             }
@@ -708,16 +704,6 @@
     }
 
     #[test]
-<<<<<<< HEAD
-    fn once_lock() {
-        let x = OnceLock::new();
-        fn initialize(x: &OnceLock<usize>, marker: usize) {
-            x.get_or_init(|| {
-                println!("initializing in {}", marker);
-                marker
-            });
-            println!("in {}: {:?}", marker, x.get())
-=======
     fn evaluate() {
         let mut rng = &mut test_rng();
 
@@ -734,7 +720,6 @@
                 assert_eq!(straight_eval, nested_eval);
                 assert_eq!(straight_eval, dense_eval);
             }
->>>>>>> cfcf5b70
         }
     }
 }