--- conflicted
+++ resolved
@@ -172,10 +172,6 @@
     pub fn new(mut data: Vec<Vec<F>>, row_pad: F, col_pad: F, row_logsize: usize, col_logsize: usize) -> Self {
         assert!(data.len() <= (1 << col_logsize), "{} {}", data.len(), col_logsize);
         data.iter_mut().map(|p| {
-<<<<<<< HEAD
-            //dbg!(&p);
-=======
->>>>>>> b402b20f
             assert!(p.len() <= 1 << row_logsize);
             if p.len() % 2 == 1 {
                 p.push(row_pad.clone());
