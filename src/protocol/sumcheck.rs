use std::{marker::PhantomData};
use std::ops::AddAssign;
use std::sync::Arc;

use ark_ff::{Field, PrimeField};
use ark_std::iterable::Iterable;
use itertools::Itertools;
use liblasso::{poly::{eq_poly::EqPolynomial, unipoly::{CompressedUniPoly, UniPoly}}};
use liblasso::poly::dense_mlpoly::DensePolynomial;
#[cfg(feature = "prof")]
use profi::{prof, prof_guard};
use rayon::iter::{IndexedParallelIterator, IntoParallelIterator, IntoParallelRefIterator, IntoParallelRefMutIterator, once, ParallelIterator};

use crate::{transcript::{Challenge, TranscriptReceiver}, utils::{make_gamma_pows, map_over_poly_legacy}};
use crate::copoly::{CopolyData, Copolynomial, EqPoly};
use crate::polynomial::fragmented::{FragmentedPoly, InterOp};
use crate::utils::{fix_var_bot};

use super::protocol::{EvalClaim, MultiEvalClaim, PolynomialMapping, Protocol, ProtocolProver, ProtocolVerifier};

// Impls

// Fragmented

pub struct SumcheckPolyMap<F: PrimeField> {
    phantom_data: PhantomData<F>
}

pub struct Splits<F: PrimeField> {
    pub lpolys: Vec<FragmentedPoly<F>>,
    pub rpolys: Vec<FragmentedPoly<F>>,
    pub lcopolys: Vec<CopolyData<F>>,
    pub rcopolys: Vec<CopolyData<F>>,
}

pub struct FragmentedLincomb<F: PrimeField> {
    polys: Vec<FragmentedPoly<F>>,
    splits: Option<Splits<F>>,
    copolys: Vec<Box<dyn Copolynomial<F> + Send + Sync>>,
    folded_f: Option<Arc<dyn Fn(&[F]) -> F + Sync + Send>>,
    degree: usize,
}

pub struct SumcheckPolyMapProver<F: PrimeField> {
    sumcheckable: Option<Box<dyn Sumcheckable<F>>>,
    polys: Option<Vec<FragmentedPoly<F>>>,
    mapping: PolynomialMapping<F>,
    ev_folded: Option<F>,
    num_vars: usize,
    claims: MultiEvalClaim<F>,
    rs: Vec<F>,
    round_polys: Option<Vec<CompressedUniPoly<F>>>,
}

pub(crate) trait Sumcheckable<F: PrimeField> {
    fn bind(&mut self, f: &F);

    fn split(&mut self) {
        unimplemented!()
    }
    fn unipoly(&mut self) -> UniPoly<F>;

    fn final_evals(&self) -> Vec<F>;
}

impl<F: PrimeField> Sumcheckable<F> for FragmentedLincomb<F> {
    fn split(&mut self) {
        if self.splits.is_some() {
            return;
        }
        let (lpolys, rpolys): (Vec<FragmentedPoly<F>>, Vec<FragmentedPoly<F>>) = self.polys.par_iter().map(|p| p.split()).unzip();
        let (lcopolys, rcopolys): (Vec<CopolyData<F>>, Vec<CopolyData<F>>) = self.copolys.par_iter_mut().map(|p| p.materialize_split()).unzip();
        self.splits = Some(Splits {
            lpolys,
            rpolys,
            lcopolys,
            rcopolys,
        })
    }

    fn bind(&mut self, f: &F) {
        self.split();
        let Splits { mut lpolys, rpolys, .. } = self.splits.take().unwrap();

        lpolys.par_iter_mut().zip(rpolys.par_iter()).map(|(l, r)| {
            l.bind_from(r, f);
        }).count();
        self.polys = lpolys;

        self.copolys.par_iter_mut().map(|copoly| {
            copoly.bind(f);
        }).count();
    }

    fn unipoly(&mut self) -> UniPoly<F> {
        self.split();
        let Splits { lpolys, rpolys, lcopolys, rcopolys } = self.splits.take().unwrap();

        let poly_diffs = lpolys
            .par_iter()
            .zip(rpolys.par_iter())
            .map(|(l, r)| {let mut r = r.clone(); r -= l; r})
            .collect::<Vec<_>>();

        let copoly_diffs = lcopolys
            .par_iter()
            .zip(rcopolys.par_iter())
            .map(|(l, r)| {let mut r = r.clone(); r -= l; r})
            .collect::<Vec<_>>();

        let mut poly_extensions = Vec::with_capacity(self.degree);

        let mut copoly_extensions = Vec::with_capacity(self.degree);

        let mut last_poly = &rpolys;
        let mut last_copoly = &rcopolys;

        for i in 0..self.degree {
            poly_extensions.push(last_poly.clone());
            poly_extensions[i].par_iter_mut().zip(poly_diffs.par_iter()).map(|(p, d)| p.add_assign(d)).count();
            last_poly = poly_extensions.last().unwrap();

            copoly_extensions.push(last_copoly.clone());
            copoly_extensions[i].par_iter_mut().zip(copoly_diffs.par_iter()).map(|(p, d)| p.add_assign(d)).count();
            last_copoly = copoly_extensions.last().unwrap();
        }

        let folded = self.folded_f.as_ref().unwrap().clone();
        let poly_ext_iter = once(&lpolys).chain(once(&rpolys)).chain(poly_extensions.par_iter());
        let copoly_ext_iter = once(&lcopolys).chain(once(&rcopolys)).chain(copoly_extensions.par_iter());
        let results = poly_ext_iter.zip(copoly_ext_iter).map(|(polys, eqpolys)| {
            let tmp = (0..polys[0].items_len()).into_par_iter().map(|i| {
                folded(&polys.iter().map(|p| p[i]).chain(eqpolys.iter().map(|ep| ep[i])).collect_vec())
            }).collect::<Vec<_>>();
            tmp.par_iter().sum()
        }).collect::<Vec<F>>();

        self.splits = Some(Splits {
            lpolys,
            rpolys,
            lcopolys,
            rcopolys,
        });
        UniPoly::from_evals(&results)
    }

    fn final_evals(&self) -> Vec<F> {
        self.polys.par_iter().map(|poly| poly[0]).collect()
    }
}

impl<F: PrimeField> Protocol<F> for SumcheckPolyMap<F> {
    type Prover = SumcheckPolyMapProver<F>;
    type Verifier = SumcheckPolyMapVerifier<F>;
    type ClaimsToReduce = MultiEvalClaim<F>;
    type ClaimsNew = EvalClaim<F>;
    type WitnessInput = Vec<FragmentedPoly<F>>;
    type Trace = Vec<Vec<FragmentedPoly<F>>>;
    type WitnessOutput = Vec<FragmentedPoly<F>>;
    type Proof = SumcheckPolyMapProof<F>;
    type Params = SumcheckPolyMapParams<F>;

    fn witness(args: Self::WitnessInput, params: &Self::Params) -> (Self::Trace, Self::WitnessOutput) {
        let out = FragmentedPoly::map_over_poly(&args, params.f.clone());
        (vec![args], out)
    }
}

impl<F: PrimeField> ProtocolProver<F> for SumcheckPolyMapProver<F> {
    type ClaimsToReduce = MultiEvalClaim<F>;
    type ClaimsNew = EvalClaim<F>;
    type Proof = SumcheckPolyMapProof<F>;
    type Params = SumcheckPolyMapParams<F>;
    type Trace = Vec<Vec<FragmentedPoly<F>>>;

    fn start(claims_to_reduce: Self::ClaimsToReduce, args: Self::Trace, params: &Self::Params) -> Self {
        assert_eq!(args[0].len(), params.f.num_i);

        Self {
            sumcheckable: None,
            polys: Some(args[0].clone()),
            mapping: params.f.clone(),
            claims: claims_to_reduce,
            ev_folded: None,
            num_vars: params.num_vars,
            rs: vec![],
            round_polys: Some(vec![]),
        }
    }

    fn round<T: TranscriptReceiver<F>>(&mut self, challenge: Challenge<F>, transcript: &mut T) -> Option<(Self::ClaimsNew, Self::Proof)> {
        match &mut self.sumcheckable {
            None => {
                let gamma = challenge.value;
                let gamma_pows = make_gamma_pows(&self.claims, gamma);


                let polys = self.polys.take().unwrap();
                let shape = polys[0].shape.clone();
                self.sumcheckable = Some(Box::new(FragmentedLincomb {
                    polys,
                    copolys: self.claims.points.par_iter().map(|r| {
                        let mut eq = EqPoly::new(r.clone());
                        eq.take_shape(shape.clone());
                        Box::new(eq) as Box<dyn Copolynomial<F> + Send + Sync>
                    }).collect(),
                    splits: None,
                    folded_f: Some(make_folded_f(&self.claims, &gamma_pows, &self.mapping)),
                    degree: self.mapping.degree,
                }));
            }
            Some(s) => {
                let r_j = challenge.value;
                fix_var_bot(&mut self.rs, r_j);
                s.bind(&r_j);
            }
        }
        
        match &mut self.sumcheckable {
            None => {}
            Some(s) => {
                if self.rs.len() == self.num_vars {
                    let final_evaluations: Vec<F> = s.final_evals();

                    transcript.append_scalars(b"sumcheck_final_evals", &final_evaluations[0..self.mapping.num_i]);

                    return Some((
                        EvalClaim{
                            point: self.rs.clone(),
                            evs: final_evaluations[0..self.mapping.num_i].to_vec(),
                        },
                        SumcheckPolyMapProof{
                            round_polys : self.round_polys.take().unwrap(),
                            final_evaluations : final_evaluations[0..self.mapping.num_i].to_vec(),
                        }
                    ))
                }
            }
        }

        let round_uni_poly = self.sumcheckable.as_mut().unwrap().unipoly();
        // let round_uni_poly = UniPoly::from_evals(&vec![F::zero(); self.mapping.degree + 2]);

        // append the prover's message to the transcript
        transcript.append_scalars(b"poly", &round_uni_poly.as_vec());
        // and to proof
        self.round_polys.as_mut().unwrap().push(round_uni_poly.compress());

        None

    }
}

// Polyfill

pub struct LameSumcheckPolyMap<F: PrimeField> {
    _marker: PhantomData<F>,
}

pub struct LameSumcheckPolyMapProver<F: PrimeField> {
    polys : Vec<DensePolynomial<F>>,
    round_polys : Option<Vec<CompressedUniPoly<F>>>,
    rs: Vec<F>,
    f: PolynomialMapping<F>,
    f_folded: Option<Arc<dyn Fn(&[F]) -> F + Sync + Send>>,
    claims: MultiEvalClaim<F>,
    ev_folded: Option<F>,
    num_vars: usize,
}

pub struct SumcheckPolyMapVerifier<F: PrimeField> {
    f: PolynomialMapping<F>,
    num_vars: usize,
    proof: SumcheckPolyMapProof<F>,
    claims_to_reduce: MultiEvalClaim<F>,

    f_folded: Option<Arc<dyn Fn(&[F]) -> F + Sync + Send>>,
    current_sum: Option<F>,
    current_poly: Option<UniPoly<F>>,
    rs: Vec<F>,
}

pub struct SumcheckPolyMapProof<F: PrimeField> {
    round_polys : Vec<CompressedUniPoly<F>>,
    final_evaluations: Vec<F>,
}

#[derive(Clone)]
pub struct SumcheckPolyMapParams<F: PrimeField> {
    pub f: PolynomialMapping<F>,
    pub num_vars: usize,
}

pub fn to_multieval<F: PrimeField>(claim: EvalClaim<F>) -> MultiEvalClaim<F> {
    let points = vec![claim.point];
    let evs = vec![(0..).zip(claim.evs.into_iter()).collect()];
    MultiEvalClaim{points, evs}
}

impl<F: PrimeField> Protocol<F> for LameSumcheckPolyMap<F> {
    type Prover = LameSumcheckPolyMapProver<F>;

    type Verifier = SumcheckPolyMapVerifier<F>;

    type ClaimsToReduce = MultiEvalClaim<F>;

    type ClaimsNew = EvalClaim<F>;

    type WitnessInput = Vec<FragmentedPoly<F>>;

    type Trace = Vec<Vec<FragmentedPoly<F>>>;

    type WitnessOutput = Vec<FragmentedPoly<F>>;

    type Proof = SumcheckPolyMapProof<F>;

    type Params = SumcheckPolyMapParams<F>;

    fn witness(args: Self::WitnessInput, params: &Self::Params) -> (Self::Trace, Self::WitnessOutput) {
        let _args = Vec::<_>::interop_into(args.clone());
        let out = Vec::<_>::interop_from(map_over_poly_legacy(&_args, |x|(params.f.exec)(x)));
        (vec![args], out)
    }
}

impl<F: PrimeField> ProtocolProver<F> for LameSumcheckPolyMapProver<F> {
    type ClaimsToReduce = MultiEvalClaim<F>;

    type ClaimsNew = EvalClaim<F>;

    type Proof = SumcheckPolyMapProof<F>;

    type Params = SumcheckPolyMapParams<F>;

    type Trace = Vec<Vec<FragmentedPoly<F>>>;

    fn start(
        claims_to_reduce: Self::ClaimsToReduce,
        mut args: Self::Trace,
        params: &Self::Params,
    ) -> Self {
        assert_eq!(args[0].len(), params.f.num_i);
        let mut args = Vec::<_>::interop_into(args);

        let eqs_iter = claims_to_reduce
            .points
            .iter()
            .map(|r|
                DensePolynomial::new(EqPolynomial::new(r.clone()).evals())
            );

        args[0].extend(eqs_iter);

        Self {
            polys: args.pop().unwrap(),
            round_polys: Some(vec![]),
            rs: vec![],
            f: params.f.clone(),
            claims: claims_to_reduce,
            f_folded: None,
            ev_folded: None,
            num_vars: params.num_vars,
        }
    }

    fn round<T: TranscriptReceiver<F>>(&mut self, challenge: Challenge<F>, transcript: &mut T)
        ->
    Option<(Self::ClaimsNew, Self::Proof)> {
        #[cfg(feature = "prof")]
        prof!("SumcheckPolyMapProver::round");

        let Self {
            claims,
            polys,
            round_polys,
            rs,
            f,
            f_folded,
            ev_folded,
            num_vars,
        } = self;

        let round_polys = round_polys.as_mut().unwrap();

        assert!(rs.len() < *num_vars);

        if let None = f_folded {

            let gamma = challenge.value;
            let gamma_pows = make_gamma_pows(claims, gamma);

            *ev_folded = Some(make_folded_claim(claims, &gamma_pows));
            *f_folded = Some(make_folded_f(claims, &gamma_pows, f));

        } else {
            let r_j = challenge.value;
            fix_var_bot(rs, r_j);

            // bound all tables to the verifier's challenege
            for poly in polys.iter_mut() {
                poly.bound_poly_var_bot(&r_j)
            }

            if rs.len() == *num_vars {
                let final_evaluations: Vec<F> = polys.par_iter().map(|poly| poly[0]).collect();

                transcript.append_scalars(b"sumcheck_final_evals", &final_evaluations[0..f.num_i]);

                return Some((
                    EvalClaim{
                        point: rs.clone(),
                        evs: final_evaluations[0..f.num_i].to_vec(),
                    },
                    SumcheckPolyMapProof{
                        round_polys : self.round_polys.take().unwrap(),
                        final_evaluations : final_evaluations[0..f.num_i].to_vec(),
                    }
                ))
            }
        }

        let combined_degree = f.degree + 1;

        let mut eval_points = vec![F::zero(); combined_degree + 1];

        let mle_half = polys[0].len() / 2;

        let mut accum = vec![vec![F::zero(); combined_degree + 1]; mle_half];
        #[cfg(feature = "multicore")]
        let iterator = (0..mle_half).into_par_iter();

        #[cfg(not(feature = "multicore"))]
        let iterator = 0..mle_half;

        let comb_func = f_folded.as_ref().unwrap();

        let accum: Vec<Vec<F>> = iterator
            .map(|poly_term_i| {
                #[cfg(feature = "prof")]
                prof!("SumcheckPolyMapProver::accum_aggr");

                let idx_zero = 2 * poly_term_i;
                let idx_one = 1 + 2 * poly_term_i;

                let diffs: Vec<F> = polys.par_iter().map(|p| p[idx_one] - p[idx_zero]).collect();
                let mut accum = vec![F::zero(); combined_degree + 1];
                // Evaluate P({0, ..., |g(r)|})

                // TODO(#28): Optimize
                // Tricks can be used here for low order bits {0,1} but general premise is a running sum for each
                // of the m terms in the Dense multilinear polynomials. Formula is:
                // half = | D_{n-1} | / 2
                // D_n(index, r) = D_{n-1}[half + index] + r * (D_{n-1}[half + index] - D_{n-1}[index])

                // eval 0: bound_func is A(low)
                // eval_points[0] += comb_func(&polys.par_iter().map(|poly| poly[poly_term_i]).collect());
                let eval_at_zero: Vec<F> = polys.par_iter().map(|p| p[idx_zero]).collect();
                accum[0] += comb_func(&eval_at_zero);

                // TODO(#28): Can be computed from prev_round_claim - eval_point_0
                let eval_at_one: Vec<F> = polys.par_iter().map(|p| p[idx_one]).collect();
                accum[1] += comb_func(&eval_at_one);

                // D_n(index, r) = D_{n-1}[half + index] + r * (D_{n-1}[half + index] - D_{n-1}[index])
                // D_n(index, 0) = D_{n-1} +
                // D_n(index, 1) = D_{n-1} + (D_{n-1}[HIGH] - D_{n-1}[LOW])
                // D_n(index, 2) = D_{n-1} + (D_{n-1}[HIGH] - D_{n-1}[LOW]) + (D_{n-1}[HIGH] - D_{n-1}[LOW])
                // D_n(index, 3) = D_{n-1} + (D_{n-1}[HIGH] - D_{n-1}[LOW]) + (D_{n-1}[HIGH] - D_{n-1}[LOW]) + (D_{n-1}[HIGH] - D_{n-1}[LOW])
                // ...

                let mut existing_term = eval_at_one;
                for acc in accum.iter_mut().skip(2) {
                    for poly_i in 0..polys.len() {
                        existing_term[poly_i] += diffs[poly_i];
                    }

                    *acc += comb_func(&existing_term)
                }
                accum
            })
            .collect();

        #[cfg(feature = "prof")]
        let guard = prof_guard!("SumcheckPolyMapProver::eval_points_collection");

        #[cfg(feature = "multicore")]
        eval_points
            .par_iter_mut()
            .enumerate()
            .for_each(|(poly_i, eval_point)| {
            *eval_point = accum
                .par_iter()
                .map(|mle| mle[poly_i])
                .sum::<F>();
            });

        #[cfg(not(feature = "multicore"))]
        for (poly_i, eval_point) in eval_points.iter_mut().enumerate() {
            for mle in accum.iter().take(mle_half) {
            *eval_point += mle[poly_i];
            }
        }

        #[cfg(feature = "prof")]
        drop(guard);

        let round_uni_poly = UniPoly::from_evals(&eval_points);

        // append the prover's message to the transcript
        transcript.append_scalars(b"poly", &round_uni_poly.as_vec());
        // and to proof
        round_polys.push(round_uni_poly.compress());

        None

    }
}

impl<F: PrimeField> ProtocolVerifier<F> for SumcheckPolyMapVerifier<F> {
    type Params = SumcheckPolyMapParams<F>;

    type ClaimsToReduce = MultiEvalClaim<F>;

    type ClaimsNew = EvalClaim<F>;

    type Proof = SumcheckPolyMapProof<F>;

    fn start(
        claims_to_reduce: Self::ClaimsToReduce,
        proof: Self::Proof,
        params: &Self::Params,
    ) -> Self {

        let f = params.f.clone();

        let num_ins = f.num_i;
        let num_outs = f.num_o;
        let num_vars = params.num_vars;
        let num_points = claims_to_reduce.points.len();

        // Validate that claims are well-formed.

        assert_eq!(
            claims_to_reduce.evs.len(), num_points,
            "Verifier failure. Claim ill-formed: number of points {} != number of evaluation groups {}", num_points, claims_to_reduce.evs.len()
        );

        for (i, point) in claims_to_reduce.points.iter().enumerate() {
            assert_eq!(
                point.len(), num_vars,
                "Verifier failure. Claim ill-formed: point {} has num variables {}, but declared num variables is {}", i, point.len(), num_vars
            );
        }

        for ptevs in &claims_to_reduce.evs {
            for ev in ptevs {
                assert!(
                    ev.0 < num_outs,
                    "Verifier failure. Claim ill-formed: argument index {} out of range {}",
                    ev.0,
                    num_outs,
                );
            }
        }

        // Validate that proof is well-formed.
        // We can not validate round_polys size here (compressed polynomial does not expose
        // degree and I'm too lazy to vandalize liblasso once again),so this will be done during
        // round function.
        // TODO: Vandalize liblasso once again to expose this method ;)

        assert_eq!(proof.round_polys.len(), num_vars);
        assert_eq!(proof.final_evaluations.len(), num_ins);

        Self {
            proof,
            f,
            num_vars,
            claims_to_reduce,

            current_sum: None,
            current_poly: None,
            f_folded: None,
            rs: vec![],

        }
    }

    fn round<T: TranscriptReceiver<F>>(&mut self, challenge: Challenge<F>, transcript: &mut T)
        ->
    Option<Self::ClaimsNew> {

        let Self {current_sum, f, f_folded, num_vars, claims_to_reduce, proof, rs, current_poly} = self;

        let SumcheckPolyMapProof { round_polys, final_evaluations } = proof;

        assert!(rs.len() <= *num_vars, "Verifier failure: attempt to call already finished verifier.");

        let sumcheck_round_idx;
        // Detect 0-th round (gamma challenge).
        if let None = current_sum {
            let gamma = challenge.value;
            let gamma_pows = make_gamma_pows(&claims_to_reduce, gamma);
            *current_sum = Some(make_folded_claim(&claims_to_reduce, &gamma_pows));
            *f_folded = Some(make_folded_f(&claims_to_reduce, &gamma_pows, &f));
            sumcheck_round_idx = 0;
        } else {

            let current_sum = current_sum.as_mut().unwrap();
            let r_j = challenge.value;
            fix_var_bot(rs, r_j);

            sumcheck_round_idx = rs.len();

            // This unwrap never fails, because rounds after 0th always have the poly (which is last prover's message).
            let current_poly = current_poly.as_ref().unwrap();
            assert_eq!(
                current_poly.degree(), f.degree + 1,
                "Verifier failure: polynomial degree {} at round {} incorrect", current_poly.degree(), sumcheck_round_idx
            );

            *current_sum = current_poly.evaluate(&r_j);
        }


        if rs.len() == *num_vars {
            let current_sum = current_sum.as_mut().unwrap();
            transcript.append_scalars(b"sumcheck_final_evals", &final_evaluations[0..f.num_i]);

            // Cloning final evals to not change the proof. We probably do not need it, as we consume it anyway.
            let mut args = final_evaluations.clone();
            args.extend(claims_to_reduce.points.iter().map(|p| EqPolynomial::new(p.to_vec()).evaluate(&rs)));

            assert_eq!((f_folded.as_ref().unwrap())(&args), *current_sum, "Verifier failure: final check incorrect");

            return Some(
                EvalClaim{
                    point: rs.clone(),
                    evs: final_evaluations.clone(),
                }
            )
        }

        let new_poly = round_polys[sumcheck_round_idx].decompress(&current_sum.unwrap());
        // This indexing never fails, because n-th round will return from the else clause.
        transcript.append_scalars(b"poly", &new_poly.as_vec());
        *current_poly = Some(new_poly);

        None
    }
}

fn make_folded_claim<F: PrimeField>(claims: &MultiEvalClaim<F>, gamma_pows: &[F]) -> F {
    let mut i = 0;
    (claims.evs.iter().enumerate()).fold(
        F::zero(),
        |acc, (_, evs)| {
            let mut _acc = F::zero();
            for ev in evs {
                _acc += ev.1 * gamma_pows[i];
                i += 1;
            }
            acc + _acc
        }
    )
}

fn make_folded_f<F: PrimeField>(claims: &MultiEvalClaim<F>, gamma_pows: &[F], f: &PolynomialMapping<F>)
        -> Arc<dyn Fn(&[F]) -> F + Send + Sync>
{
    let claims = claims.clone();
    let gamma_pows = gamma_pows.to_vec();
    let PolynomialMapping{exec, degree: _, num_i, num_o: _} = f.clone();
    Arc::new(
        move |args: &[F]| {
            #[cfg(feature = "prof")]
            prof!("SumcheckPolyMapProver::folded_f");

            let (args, eqpolys) = args.split_at(num_i);
            let out = exec(args);
            let mut i = 0;
            claims.evs.iter().enumerate().fold(
                F::zero(),
                |acc, (j, evs)| {
                    let mut _acc = F::zero();
                    for ev in evs {
                        _acc += out[ev.0] * gamma_pows[i];
                        i += 1;
                    }
                    acc + _acc * eqpolys[j]
                }
            )
        }
    )
}

#[cfg(test)]
mod test {
    use std::sync::{Arc, OnceLock};
    use ark_bls12_381::G1Projective;
    use ark_bls12_381::Fr;
    use ark_std::{test_rng, UniformRand};
    use itertools::Itertools;

    use liblasso::utils::test_lib::TestTranscript;
    use merlin::Transcript;
    use crate::grand_add::affine_twisted_edwards_add_l1;
    use crate::polynomial::fragmented::{Fragment, FragmentContent, FragmentedPoly, Shape};

    use crate::transcript::{IndexedProofTranscript, TranscriptSender};

    use super::*;

    #[test]
    fn test_sumcheck_lite_simple_shape() {
        let gen = &mut test_rng();

        let num_vars: usize = 5;
        let shape = Arc::new(OnceLock::new());
        shape.get_or_init(||Shape::new(vec![Fragment {
            mem_idx: 0,
            len: 1 << 5,
            content: FragmentContent::Data,
            start: 0,
        }], 0));
        let polys: Vec<FragmentedPoly<Fr>> = (0..3).map(|_| FragmentedPoly::rand_with_shape(gen, shape.clone())).collect();

        fn combfunc(i: &[Fr]) -> Vec<Fr> {
            vec![i[0], i[1], i[2] * i[2] * i[0], i[2] * i[2] * i[0]]
        }

        let params = SumcheckPolyMapParams {
            f: PolynomialMapping {
                exec: Arc::new(combfunc),
                degree: 3,
                num_i: 3,
                num_o: 4,
            },
            num_vars,
        };

        let (e_trace, e_image_polys) = LameSumcheckPolyMap::witness(polys.clone(), &params);
        let (trace, image_polys) = SumcheckPolyMap::witness(polys.clone(), &params);

        assert_eq!(e_trace, trace);
        assert_eq!(e_image_polys.iter().map(|p| p.vec()).collect_vec(), image_polys.iter().map(|p| p.vec()).collect_vec());

        let point: Vec<Fr> = (0..(num_vars as u64)).map(|i| Fr::from(i * 13)).collect();
        let claims : Vec<_> = image_polys.par_iter().enumerate().map(|(i, p)| (i, p.evaluate(&point))).collect();

        let _point = point.clone();

        let multiclaim = MultiEvalClaim {
            points: vec![point],
            evs: vec![claims.clone()],
        };


        let mut e_prover = LameSumcheckPolyMapProver::start(
            multiclaim.clone(),
            e_trace,
            &params,
        );

        let mut prover = SumcheckPolyMapProver::start(
            multiclaim.clone(),
            trace,
            &params,
        );

        let mut e_p_transcript: IndexedProofTranscript<G1Projective, _> = IndexedProofTranscript::new(TestTranscript::new());
        let mut p_transcript: IndexedProofTranscript<G1Projective, _> = IndexedProofTranscript::new(TestTranscript::new());
        let gamma_c = p_transcript.challenge_scalar(b"challenge_combine_outputs");
        let mut e_res = e_prover.round(gamma_c, &mut e_p_transcript);
        let mut res = prover.round(gamma_c, &mut p_transcript);
        while res.is_none() {
            let challenge = p_transcript.challenge_scalar(b"challenge_nextround");
            e_res = e_prover.round(challenge, &mut e_p_transcript);
            res = prover.round(challenge, &mut p_transcript);
        }

        println!("{:?}", p_transcript.transcript.log);

        let (EvalClaim{point: proof_point, evs}, proof) = res.unwrap();
        assert_eq!(evs, polys.iter().map(|p| p.evaluate(&proof_point)).collect_vec());

        let mut verifier = SumcheckPolyMapVerifier::start(
            multiclaim,
            proof,
            &params,
        );

        let mut v_transcript: IndexedProofTranscript<G1Projective, _> = IndexedProofTranscript::new(TestTranscript::as_this(&p_transcript.transcript));
        let gamma_c = v_transcript.challenge_scalar(b"challenge_combine_outputs");
        let mut res = verifier.round(gamma_c, &mut v_transcript);
        while res.is_none() {
            let challenge = v_transcript.challenge_scalar(b"challenge_nextround");
            res = verifier.round(challenge, &mut v_transcript);
        }

        println!("{:?}", v_transcript.transcript.log);

        v_transcript.transcript.assert_end();

        let EvalClaim{point: proof_point, evs} = res.unwrap();
        assert_eq!(evs, polys.iter().map(|p| p.evaluate(&proof_point)).collect_vec());

    }
    #[test]
    fn test_sumcheck_lite() {
        let gen = &mut test_rng();

        let num_vars: usize = 5;
        let shape = Arc::new(OnceLock::new());
        shape.get_or_init(||Shape::rand(gen, num_vars));
        let polys: Vec<FragmentedPoly<Fr>> = (0..3).map(|_| FragmentedPoly::rand_with_shape(gen, shape.clone())).collect();

        fn combfunc(i: &[Fr]) -> Vec<Fr> {
            vec![i[0], i[1], i[2] * i[2] * i[0], i[2] * i[2] * i[0]]
        }

        let params = SumcheckPolyMapParams {
            f: PolynomialMapping {
                exec: Arc::new(combfunc),
                degree: 3,
                num_i: 3,
                num_o: 4,
            },
            num_vars,
        };

        let (e_trace, e_image_polys) = LameSumcheckPolyMap::witness(polys.clone(), &params);
        let (trace, image_polys) = SumcheckPolyMap::witness(polys.clone(), &params);

        assert_eq!(e_trace, trace);
        assert_eq!(e_image_polys.iter().map(|p| p.vec()).collect_vec(), image_polys.iter().map(|p| p.vec()).collect_vec());

        let point: Vec<Fr> = (0..(num_vars as u64)).map(|i| Fr::from(i * 13)).collect();
        let claims : Vec<_> = image_polys.iter().enumerate().map(|(i, p)| (i, p.evaluate(&point))).collect();

        let _point = point.clone();

        let multiclaim = MultiEvalClaim {
            points: vec![point],
            evs: vec![claims.clone()],
        };


        let mut e_prover = LameSumcheckPolyMapProver::start(
            multiclaim.clone(),
            e_trace,
            &params,
        );

        let mut prover = SumcheckPolyMapProver::start(
            multiclaim.clone(),
            trace,
            &params,
        );

        let mut e_p_transcript: IndexedProofTranscript<G1Projective, _> = IndexedProofTranscript::new(TestTranscript::new());
        let mut p_transcript: IndexedProofTranscript<G1Projective, _> = IndexedProofTranscript::new(TestTranscript::new());
        let gamma_c = p_transcript.challenge_scalar(b"challenge_combine_outputs");
        let mut e_res = e_prover.round(gamma_c, &mut e_p_transcript);
        let mut res = prover.round(gamma_c, &mut p_transcript);
        while res.is_none() {
            let challenge = p_transcript.challenge_scalar(b"challenge_nextround");
            e_res = e_prover.round(challenge, &mut e_p_transcript);
            res = prover.round(challenge, &mut p_transcript);
        }

        println!("{:?}", p_transcript.transcript.log);

        let (EvalClaim{point: proof_point, evs}, proof) = res.unwrap();
        assert_eq!(evs, polys.iter().map(|p| p.evaluate(&proof_point)).collect_vec());

        let mut verifier = SumcheckPolyMapVerifier::start(
            multiclaim,
            proof,
            &params,
        );

        let mut v_transcript: IndexedProofTranscript<G1Projective, _> = IndexedProofTranscript::new(TestTranscript::as_this(&p_transcript.transcript));
        let gamma_c = v_transcript.challenge_scalar(b"challenge_combine_outputs");
        let mut res = verifier.round(gamma_c, &mut v_transcript);
        while res.is_none() {
            let challenge = v_transcript.challenge_scalar(b"challenge_nextround");
            res = verifier.round(challenge, &mut v_transcript);
        }

        println!("{:?}", v_transcript.transcript.log);

        v_transcript.transcript.assert_end();

        let EvalClaim{point: proof_point, evs} = res.unwrap();
        assert_eq!(evs, polys.iter().map(|p| p.evaluate(&proof_point)).collect_vec());

    }

    #[test]
    fn test_sumcheck_multiclaim() {
        let gen = &mut test_rng();

        let num_vars: usize = 5;
        let num_points: usize = 3;
        let num_polys: usize = 4;
        let poly_eval_matrix = vec![
            vec![1, 1, 0, 1, 0],
            vec![1, 0, 1, 1, 0],
            vec![1, 1, 0, 0, 1],
        ];
        let shape = Arc::new(OnceLock::new());
        shape.get_or_init(||Shape::rand(gen, num_vars));
        let polys: Vec<FragmentedPoly<Fr>> = (0..num_polys).map(|j| FragmentedPoly::rand_with_shape(gen, shape.clone())).collect();

        fn combfunc(i: &[Fr]) -> Vec<Fr> {
            vec![
                i[0],
                i[1],
                i[2] * i[2] * i[0],
                i[2] * i[2] * i[0],
                i[3] * i[2]
            ]
        }

        let params = SumcheckPolyMapParams {
            f: PolynomialMapping {
                exec: Arc::new(combfunc),
                degree: 3,
                num_i: 4,
                num_o: 5,
            },
            num_vars,
        };

        let (trace, image_polys) = SumcheckPolyMap::witness(polys.clone(), &params);

        let points: Vec<Vec<Fr>> = (0..(num_points as u64)).map(|j| (0..(num_vars as u64)).map(|i| Fr::from(i * i * 13 + i * j + j )).collect()).collect();
        let claims = poly_eval_matrix.iter().zip_eq(points.iter()).map(
            |(selector, point)| {
                image_polys.iter().enumerate().zip_eq(selector.iter()).filter(|(_, &y)| y == 1).map(
                    |((i, poly), _)| {
                        (i, poly.evaluate(point))
                    }
                ).collect()
            }
        ).collect();

        let multiclaim = MultiEvalClaim {
            points,
            evs: claims,
        };

        let mut prover = SumcheckPolyMapProver::start(
            multiclaim.clone(),
            trace,
            &params,
        );

        let mut p_transcript: IndexedProofTranscript<G1Projective, _> = IndexedProofTranscript::new(TestTranscript::new());
        let gamma_c = p_transcript.challenge_scalar(b"challenge_combine_outputs");
        let mut res = prover.round(gamma_c, &mut p_transcript);
        while res.is_none() {
            let challenge = p_transcript.challenge_scalar(b"challenge_nextround");
            res = prover.round(challenge, &mut p_transcript);
        }

        println!("{:?}", p_transcript.transcript.log);

        let (EvalClaim{point: proof_point, evs}, proof) = res.unwrap();
        assert_eq!(evs, polys.iter().map(|p| p.evaluate(&proof_point)).collect_vec());

        let mut verifier = SumcheckPolyMapVerifier::start(
            multiclaim,
            proof,
            &params,
        );

        let mut v_transcript: IndexedProofTranscript<G1Projective, _> = IndexedProofTranscript::new(TestTranscript::as_this(&p_transcript.transcript));
        let gamma_c = v_transcript.challenge_scalar(b"challenge_combine_outputs");
        let mut res = verifier.round(gamma_c, &mut v_transcript);
        while res.is_none() {
            let challenge = v_transcript.challenge_scalar(b"challenge_nextround");
            res = verifier.round(challenge, &mut v_transcript);
        }

        println!("{:?}", v_transcript.transcript.log);

        v_transcript.transcript.assert_end();

        let EvalClaim{point: proof_point, evs} = res.unwrap();
        assert_eq!(evs, polys.iter().map(|p| p.evaluate(&proof_point)).collect_vec());
    }

<<<<<<< HEAD
=======
    #[test]
    fn test_sumcheck_0_dim() {
        let gen = &mut test_rng();
        let num_vars: usize = 0;
        let num_polys: usize = 12;

        let shape = Arc::new(OnceLock::new());
        shape.get_or_init(||Shape::new(
            vec![
                Fragment {
                    mem_idx: 0,
                    len: 1,
                    content: FragmentContent::Data,
                    start: 0,
                }
            ],
            0
        ));
        let polys: Vec<FragmentedPoly<Fr>> = (0..num_polys).map(|_| FragmentedPoly::rand_with_shape(gen, shape.clone())).collect();

        fn combfunc(i: &[Fr]) -> Vec<Fr> {
            i.chunks(3).map(|c| c.iter().product()).collect_vec()
        }

        let params = SumcheckPolyMapParams {
            f: PolynomialMapping {
                exec: Arc::new(combfunc),
                degree: 3,
                num_i: 12,
                num_o: 4,
            },
            num_vars,
        };

        let (e_trace, e_image_polys) = LameSumcheckPolyMap::witness(polys.clone(), &params);
        let (trace, image_polys) = SumcheckPolyMap::witness(polys.clone(), &params);

        assert_eq!(e_trace, trace);
        assert_eq!(e_image_polys.iter().map(|p| p.vec()).collect_vec(), image_polys.iter().map(|p| p.vec()).collect_vec());

        let point: Vec<Fr> = (0..(num_vars as u64)).map(|i| Fr::from(i * 13)).collect();
        let claims : Vec<_> = image_polys.iter().enumerate().map(|(i, p)| (i, p.evaluate(&point))).collect();

        let _point = point.clone();

        let multiclaim = MultiEvalClaim {
            points: vec![point],
            evs: vec![claims.clone()],
        };
        
        let mut prover = SumcheckPolyMapProver::start(
            multiclaim.clone(),
            trace,
            &params,
        );

        let mut p_transcript: IndexedProofTranscript<G1Projective, _> = IndexedProofTranscript::new(TestTranscript::new());
        let gamma_c = p_transcript.challenge_scalar(b"challenge_combine_outputs");
        let mut res = prover.round(gamma_c, &mut p_transcript);
        while res.is_none() {
            let challenge = p_transcript.challenge_scalar(b"challenge_nextround");
            res = prover.round(challenge, &mut p_transcript);
        }

        println!("{:?}", p_transcript.transcript.log);

        let (EvalClaim{point: proof_point, evs}, proof) = res.unwrap();
        assert_eq!(evs, polys.iter().map(|p| p.evaluate(&proof_point)).collect_vec());

        let mut verifier = SumcheckPolyMapVerifier::start(
            multiclaim,
            proof,
            &params,
        );

        let mut v_transcript: IndexedProofTranscript<G1Projective, _> = IndexedProofTranscript::new(TestTranscript::as_this(&p_transcript.transcript));
        let gamma_c = v_transcript.challenge_scalar(b"challenge_combine_outputs");
        let mut res = verifier.round(gamma_c, &mut v_transcript);
        while res.is_none() {
            let challenge = v_transcript.challenge_scalar(b"challenge_nextround");
            res = verifier.round(challenge, &mut v_transcript);
        }

        println!("{:?}", v_transcript.transcript.log);

        v_transcript.transcript.assert_end();

        let EvalClaim{point: proof_point, evs} = res.unwrap();
        assert_eq!(evs, polys.iter().map(|p| p.evaluate(&proof_point)).collect_vec());

    }
>>>>>>> 2c5d18a4
}<|MERGE_RESOLUTION|>--- conflicted
+++ resolved
@@ -992,8 +992,6 @@
         assert_eq!(evs, polys.iter().map(|p| p.evaluate(&proof_point)).collect_vec());
     }
 
-<<<<<<< HEAD
-=======
     #[test]
     fn test_sumcheck_0_dim() {
         let gen = &mut test_rng();
@@ -1085,5 +1083,4 @@
         assert_eq!(evs, polys.iter().map(|p| p.evaluate(&proof_point)).collect_vec());
 
     }
->>>>>>> 2c5d18a4
 }