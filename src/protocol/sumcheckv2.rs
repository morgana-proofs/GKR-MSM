use std::fmt::Alignment::Right;
use std::iter::repeat;
use std::marker::PhantomData;
use std::ops::AddAssign;
use std::sync::Arc;
use ark_bls12_381::Fr;
use ark_ff::{Field, PrimeField};
use ark_std::iterable::Iterable;
use itertools::{repeat_n, Itertools};
use liblasso::poly::dense_mlpoly::DensePolynomial;
use liblasso::poly::eq_poly::EqPolynomial;
use liblasso::poly::unipoly;
use liblasso::poly::unipoly::UniPoly;
use liblasso::utils::math::Math;
use merlin::Transcript;
use rayon::iter::{Either, IndexedParallelIterator, IntoParallelIterator, IntoParallelRefIterator, IntoParallelRefMutIterator, ParallelIterator};
use crate::copoly::{Copolynomial, EqPoly};
use crate::polynomial::vecvec::{EQPolyData, VecVecPolynomial};
use super::protocol::{Claim, EvalClaim, MultiEvalClaim, PolynomialMapping, Protocol, ProtocolProver, ProtocolVerifier};

#[cfg(feature = "prof")]
use profi::{prof, prof_guard};
use crate::cleanup::proof_transcript::TProofTranscript2;
use crate::cleanup::protocol2::Protocol2;
use crate::cleanup::protocols::sumcheck::{AlgFn, BareSumcheckSO, DenseSumcheckObject, DenseSumcheckObjectSO, EqWrapper, FoldToSumcheckable, GammaWrapper, GenericSumcheckProtocol, SinglePointClaims, SumClaim};
use crate::utils::{eq_eval, eq_poly_sequence_from_multiplier_last, eq_poly_sequence_last, make_gamma_pows, zip_with_gamma};

pub struct VecVecDeg2SumcheckObject<F: PrimeField, Fun: AlgFn<F>> {
    polys: Vec<VecVecPolynomial<F>>,
    func: Fun,
    claims: Vec<F>,
    point: Vec<F>,
    num_vertical_vars: usize,
}

impl<F: PrimeField, Fun: AlgFn<F>> VecVecDeg2SumcheckObject<F, Fun> {
    pub fn new(
        polys: Vec<VecVecPolynomial<F>>,
        func: Fun,
        claims: Vec<F>,
        point: Vec<F>,
        num_vertical_vars: usize,
    ) -> Self {
        Self {
            polys,
            func,
            claims,
            point,
            num_vertical_vars,
        }
    }
}

impl<F: PrimeField, Fun: AlgFn<F>> FoldToSumcheckable<F> for VecVecDeg2SumcheckObject<F, Fun> {
    type Target = VecVecDeg2SumcheckObjectSO<F, Fun>;

    fn rlc(self, gamma: F) -> Self::Target {
        let gamma_pows = make_gamma_pows(gamma, self.func.n_outs());
        let mut claim = self.claims[0];
        for i in 1..self.claims.len() {
            claim += gamma_pows[i] * self.claims[i];
        }
        Self::Target::new(
            self.polys,
            self.func,
            gamma_pows,
            claim,
            &self.point,
            self.num_vertical_vars,
        )
    }
}


pub struct VecVecDeg2PrefixSumcheckObjectSO<F: PrimeField, Fun: AlgFn<F>> {
    polys: Vec<VecVecPolynomial<F>>,
    func: Fun,
    gamma_pows: Vec<F>,
    current_point: Vec<F>,
    eq_poly_data: EQPolyData<F>,
    claim: F,
    cached_unipoly: Option<UniPoly<F>>,
}

pub enum VecVecDeg2SumcheckStage<F: PrimeField, Fun: AlgFn<F>> {
    Sparse(VecVecDeg2PrefixSumcheckObjectSO<F, Fun>),
    Dense(DenseSumcheckObjectSO<F, EqWrapper<F, GammaWrapper<F, Fun>>>)
}

pub struct VecVecDeg2SumcheckObjectSO<F: PrimeField, Fun: AlgFn<F>> {
    sumcheckable: Option<VecVecDeg2SumcheckStage<F, Fun>>
}


impl<F: PrimeField, Fun: AlgFn<F>> VecVecDeg2SumcheckObjectSO<F, Fun> {
    pub fn new(
        polys: Vec<VecVecPolynomial<F>>,
        func: Fun,
        gamma_pows: Vec<F>,
        claim: F,
        point: &[F],
        col_logsize: usize,
    ) -> Self {
        Self {
            sumcheckable: Some(VecVecDeg2SumcheckStage::Sparse(VecVecDeg2PrefixSumcheckObjectSO {
                eq_poly_data: EQPolyData::new(
                    point,
                    col_logsize,
                    polys[0].data.iter().map(|r| r.len()).max().unwrap(),
                ),
                polys,
                func,
                claim,
                gamma_pows,
                current_point: vec![],
                cached_unipoly: None,
            })),
        }
    }

    pub fn claim(&self) -> F {
        match &self.sumcheckable {
            None => {unreachable!()}
            Some(sumcheckable) => {
                match sumcheckable {
                    VecVecDeg2SumcheckStage::Sparse(s) => {s.claim}
                    VecVecDeg2SumcheckStage::Dense(d) => {d.claim}
                }
            }
        }
    }
}

impl<F: PrimeField, Fun: AlgFn<F>> VecVecDeg2PrefixSumcheckObjectSO<F, Fun> {
    pub fn new(
        polys: Vec<VecVecPolynomial<F>>,
        func: Fun,
        gamma_pows: Vec<F>,
        claim: F,
        point: &[F],
        col_logsize: usize,
    ) -> Self {
        Self {
            eq_poly_data: EQPolyData::new(
                point,
                col_logsize,
                polys[0].data.iter().map(|r| r.len()).max().unwrap(),
            ),
            polys,
            func,
            claim,
            gamma_pows,
            current_point: vec![],
            cached_unipoly: None,
        }
    }

    pub fn bind_into_dense(mut self, t: F) -> DenseSumcheckObjectSO<F, EqWrapper<F, GammaWrapper<F, Fun>>> {
        let tm1 = t - F::one();
        let mut polys = self.polys.iter().map(|p| p.data.iter().map(|r| {
            match r.len() {
                0 => {p.row_pad}
                2 => {r[1] + tm1 * (r[0] - r[1])}
                _ => {unreachable!()}
            }
        }).chain(repeat(p.col_pad)).take(1 << self.eq_poly_data.point_parts.padded_vars_idx).collect_vec()).collect_vec();
        polys.push(eq_poly_sequence_from_multiplier_last(
            self.eq_poly_data.multiplier * (F::one() - self.eq_poly_data.point[self.eq_poly_data.point_parts.binding_var_idx.unwrap()] - t + (self.eq_poly_data.point[self.eq_poly_data.point_parts.binding_var_idx.unwrap()] * t).double()),
            &self.eq_poly_data.point[self.eq_poly_data.point_parts.vertical_vars_range()]).unwrap(),
        );


        DenseSumcheckObjectSO::new(
            polys,
            EqWrapper::new(
                GammaWrapper::new(self.func, self.gamma_pows[1])
            ),
            self.eq_poly_data.point_parts.padded_vars_idx,
            self.cached_unipoly.take().unwrap().evaluate(&t),
        )
    }
}

struct UnivarFormat<F> {
    _pd: PhantomData<F>
}

impl<F: PrimeField> UnivarFormat<F> {
    pub fn from12(p1: F, p2: F, eq1: F, previous_claim: F) -> UniPoly<F> {
        let eq0 = F::one() - eq1;
        let eq2 = eq1.double() - eq0;  // 2 eq0 + 2 delta - eq0
        let eq3 = eq2.double() - eq1;  // 2 eq0 + 4 delta - eq0 - delta

        let prod1 = p1 * eq1;
        let prod0 = previous_claim - prod1;
        let p0 = prod0 * eq0.inverse().unwrap();

        let p3 = p2.double() + p2 - p1.double() - p1 + p0;

        UniPoly::from_evals(&[
            prod0,
            prod1,
            p2 * eq2,
            p3 * eq3,
        ])
    }
}

pub trait Sumcheckable<F: PrimeField> {
    fn bind(&mut self, t: F);
    fn unipoly(&mut self) -> UniPoly<F>;
    fn final_evals(&self) -> Vec<F>;
    fn challenges(&self) -> &[F];
}

impl<F: PrimeField, Fun: AlgFn<F>> Sumcheckable<F> for VecVecDeg2SumcheckObjectSO<F, Fun> {
    fn bind(&mut self, t: F) {
        let mut sumcheckable = self.sumcheckable.take();
        match sumcheckable {
            None => {unreachable!()}
            Some(mut sumcheckable) => {
                match sumcheckable {
                    VecVecDeg2SumcheckStage::Sparse(mut vecvec_so) => {
                        if vecvec_so.eq_poly_data.point_parts.binding_var_idx.unwrap() > vecvec_so.eq_poly_data.point_parts.padded_vars_idx {
                            (&mut vecvec_so).bind(t);
                            self.sumcheckable = Some(VecVecDeg2SumcheckStage::Sparse(vecvec_so));
                        } else {
                            self.sumcheckable = Some(VecVecDeg2SumcheckStage::Dense(vecvec_so.bind_into_dense(t)));
                        }
                    }
                    VecVecDeg2SumcheckStage::Dense(mut dense_so) => {
                        (&mut dense_so).bind(t);
                        self.sumcheckable = Some(VecVecDeg2SumcheckStage::Dense(dense_so));
                    }
                }
            }
        }

    }

    fn unipoly(&mut self) -> UniPoly<F> {
        if let Some(sumcheckable) = &mut self.sumcheckable {
            match sumcheckable {
                VecVecDeg2SumcheckStage::Sparse(vecvec_so) => {
                    vecvec_so.unipoly()
                }
                VecVecDeg2SumcheckStage::Dense(dense_so) => {
                    dense_so.unipoly()
                }
            }
        } else {
            unreachable!()
        }
    }

    fn final_evals(&self) -> Vec<F> {
        if let Some(sumcheckable) = &self.sumcheckable {
            match sumcheckable {
                VecVecDeg2SumcheckStage::Sparse(_) => {
                    unreachable!()
                }
                VecVecDeg2SumcheckStage::Dense(dense_so) => {
                    dense_so.final_evals()
                }
            }
        } else { unreachable!() }
    }

    fn challenges(&self) -> &[F] {
        if let Some(sumcheckable) = &self.sumcheckable {
            match sumcheckable {
                VecVecDeg2SumcheckStage::Sparse(vecvec_so) => {
                    vecvec_so.challenges()
                }
                VecVecDeg2SumcheckStage::Dense(dense_so) => {
                    dense_so.challenges()
                }
            }
        } else { unreachable!() }
    }
}

impl<F: PrimeField, Fun: AlgFn<F>> Sumcheckable<F> for VecVecDeg2PrefixSumcheckObjectSO<F, Fun> {
    fn bind(&mut self, t: F) {
        self.polys.par_iter_mut().map(|v| v.bind_21(t)).count();
        self.current_point.push(t);
        self.eq_poly_data.bind(t);
        self.claim = self.cached_unipoly.take().unwrap().evaluate(&t);
    }

    fn unipoly(&mut self) -> UniPoly<F> {
        if let Some(_) = self.cached_unipoly {
            panic!()
        };

        self.polys.par_iter_mut().map(|v| v.make_21()).count();

        let mut inputs = self.polys.iter().map(|p| p.row_pad).collect_vec();

        let pad_results = self.func.exec(&inputs).collect_vec();

        let mut sum2 = vec![F::zero(); self.func.n_outs()];
        let mut sum1 = vec![F::zero(); self.func.n_outs()];
        for row_idx in 0..self.polys[0].data.len() {
            let mut sum_local2 = vec![F::zero(); self.func.n_outs()];
            let mut sum_local1 = vec![F::zero(); self.func.n_outs()];
            let segment_len = self.polys[0].data[row_idx].len() / 2;
            let eq = self.eq_poly_data.get_segment_evals(segment_len);

            for idx in 0..segment_len {
                for (poly_idx, poly) in self.polys.iter().enumerate() {
                    inputs[poly_idx] = poly.data[row_idx][2 * idx]
                }
                let addition2 = self.func.exec(&inputs);
                for (add_2, i) in addition2.zip_eq(0..self.func.n_outs()) {
                    sum_local2[i] += add_2 * eq[idx];
                }

                for (poly_idx, poly) in self.polys.iter().enumerate() {
                    inputs[poly_idx] = poly.data[row_idx][2 * idx + 1]
                }
                let addition1 = self.func.exec(&inputs);
                for (add_1, i) in addition1.zip_eq(0..self.func.n_outs()) {
                    sum_local1[i] += add_1 * eq[idx];
                }
            }

            let trailing_sum = self.eq_poly_data.get_trailing_sum(segment_len);

            for i in 0..self.func.n_outs() {
                sum_local2[i] += pad_results[i] * trailing_sum;
                sum_local1[i] += pad_results[i] * trailing_sum;
            }

            let vertical_eq_multiplier = self.eq_poly_data.row_eq_coefs[row_idx];
            for i in 0..self.func.n_outs() {
                sum_local2[i] *= vertical_eq_multiplier;
                sum_local1[i] *= vertical_eq_multiplier;
            }

            for i in 0..self.func.n_outs() {
                sum2[i] += sum_local2[i];
                sum1[i] += sum_local1[i];
            }
        }

        let mut total2 = sum2[0];
        let mut total1 = sum1[0];

        for i in 1..self.func.n_outs() {
            total2 += sum2[i] * self.gamma_pows[i];
            total1 += sum1[i] * self.gamma_pows[i];
        }

        total2 *= self.eq_poly_data.multiplier;
        total1 *= self.eq_poly_data.multiplier;


        let unipoly = UnivarFormat::from12(total1, total2, self.eq_poly_data.point[self.eq_poly_data.point_parts.binding_var_idx.unwrap()], self.claim);
        self.cached_unipoly = Some(unipoly.clone());

        unipoly
    }

    fn final_evals(&self) -> Vec<F> {
        // self.polys.par_iter().map(|poly| poly[0]).collect()
        unreachable!()
    }

    fn challenges(&self) -> &[F] {
        &self.current_point
    }
}

pub struct VecVecDeg2Sumcheck<F: PrimeField, Fun: AlgFn<F>> {
    f: Fun,
    num_vars: usize,
    num_vertical_vars: usize,
    _pd: PhantomData<F>,
}

impl <Transcript: TProofTranscript2, F: PrimeField, Fun: AlgFn<F>> Protocol2<Transcript> for  VecVecDeg2Sumcheck<F, Fun> {
    type ProverInput = Vec<VecVecPolynomial<F>>;
    type ProverOutput = ();
    type ClaimsBefore = SinglePointClaims<F>;
    type ClaimsAfter = SinglePointClaims<F>;

    fn prove(&self, transcript: &mut Transcript, claims: Self::ClaimsBefore, advice: Self::ProverInput) -> (Self::ClaimsAfter, Self::ProverOutput) {
        assert_eq!(self.f.deg(), 2);

        let gamma = transcript.challenge(128);
        let SinglePointClaims { point, evs } = claims;
        let so = VecVecDeg2SumcheckObject::new(
            advice,
            self.f.clone(),
            evs,
            point,
            self.num_vertical_vars
        );
<<<<<<< HEAD

        let so = so.rlc(gamma);

        let degrees = repeat_n(self.f.deg() + 1, self.num_vars);
        let generic_protocol_config = GenericSumcheckProtocol::new(degrees);

        let ((_, point), poly_evs) = generic_protocol_config.prove(transcript, so.claim(), so);

        transcript.write_scalars(&poly_evs);

=======

        let so = so.rlc(gamma);

        let degrees = repeat_n(self.f.deg() + 1, self.num_vars);
        let generic_protocol_config = GenericSumcheckProtocol::new(degrees);

        let ((_, point), poly_evs) = generic_protocol_config.prove(transcript, so.claim(), so);

        transcript.write_scalars(&poly_evs);

>>>>>>> c60f11d6
        (SinglePointClaims {point, evs: poly_evs}, ())
    }

    fn verify(&self, transcript: &mut Transcript, claims: Self::ClaimsBefore) -> Self::ClaimsAfter {
        let degrees = repeat_n(self.f.deg() + 1, self.num_vars);
        let gamma = transcript.challenge(128);
        let SinglePointClaims { point: input_point, evs } = claims;
        let folded_claim = zip_with_gamma(gamma, &evs);
        let generic_protocol_config = GenericSumcheckProtocol::<F, _, VecVecDeg2SumcheckObjectSO<F, Fun>>::new(degrees);

        let (ev, output_point) = generic_protocol_config.verify(transcript, folded_claim);

        let poly_evs = transcript.read_scalars(self.f.n_ins());

        assert_eq!(zip_with_gamma(gamma, &self.f.exec(&poly_evs).collect_vec()) * eq_eval(&input_point, &output_point), ev, "Final combinator check has failed.");
        SinglePointClaims {point: output_point, evs: poly_evs}
    }
}

// Polyfill
#[cfg(test)]
mod test {
    use std::ops::Index;
    use rstest::*;
    use std::sync::{Arc, OnceLock};
    use ark_bls12_381::Fr;
    use ark_ec::CurveConfig;
    use ark_ec::twisted_edwards::{MontCurveConfig, TECurveConfig};
    use ark_ed_on_bls12_381_bandersnatch::BandersnatchConfig;
    use ark_ff::{Field, PrimeField};
    use ark_std::{test_rng, UniformRand};
    use itertools::{repeat_n, Itertools};
    use liblasso::poly::eq_poly::EqPolynomial;
    use log::debug;
    use num_traits::{One, Zero};
    use crate::copoly::{Copolynomial, EqPoly};
    use crate::grand_add::twisted_edwards_add_l1;
    use crate::polynomial::fragmented::{Fragment, FragmentContent, FragmentedPoly, Shape};
    use crate::polynomial::vecvec::{EQPolyData, EQPolyPointParts, VecVecPolynomial};
    use crate::protocol::protocol::{MultiEvalClaim, PolynomialMapping};
    use crate::protocol::sumcheck::{make_folded_f, FragmentedLincomb, Sumcheckable as OldSumcheckable};
    use crate::utils::{eq_poly_sequence_last, make_gamma_pows_static};
    use super::{VecVecDeg2SumcheckObjectSO, VecVecDeg2SumcheckObject, Sumcheckable as NewSumcheckable, VecVecDeg2SumcheckStage};
    use crate::cleanup::protocols::sumcheck::{AlgFn, AlgFnSO, ExampleSumcheckObjectSO, FoldToSumcheckable, SumClaim};

    enum Denseness {
        Full,
        Rows,
        Nothing,
    }

    #[rstest]
    fn check_univars(
        #[values(0, 1, 3)]
        num_vertical_vars: usize,
        #[values(Denseness::Full, Denseness::Rows, Denseness::Nothing)]
        denseness: Denseness
    ) {
        let rng = &mut test_rng();
        type F = <BandersnatchConfig as CurveConfig>::BaseField;

        for i in 0..100 {
            let num_vars = 6;

            let generator = match denseness {
                Denseness::Full => { VecVecPolynomial::rand_points_dense::<BandersnatchConfig, _> }
                Denseness::Rows => { VecVecPolynomial::rand_points_dense_rows::<BandersnatchConfig, _> }
                Denseness::Nothing => { VecVecPolynomial::rand_points::<BandersnatchConfig, _> }
            };

            let mut data_l = generator(
                rng,
                num_vars - num_vertical_vars, num_vertical_vars
            );
            let data_r = data_l.clone();

            let data = data_l.into_iter().chain(data_r.into_iter()).collect_vec();

            #[derive(Clone)]
            struct FunctionWrapper {
                gamma_pows: Vec<Fr>,
            }

            impl AlgFnSO<Fr> for FunctionWrapper {
                fn deg(&self) -> usize {
                    3
                }

                fn n_ins(&self) -> usize {
                    7
                }

                fn exec(&self, args: &impl std::ops::Index<usize, Output=Fr>) -> Fr {
                    let eq = args[6];
                    let args = (0..6).map(|i| args[i]).collect_vec();

                    twisted_edwards_add_l1(&args).iter().zip_eq(self.gamma_pows.iter()).map(|(v, g)| v * g).sum::<Fr>() * eq
                }
            }

            #[derive(Clone)]
            struct TwistedEdwardsFun {}

            impl AlgFn<Fr> for TwistedEdwardsFun {
                fn deg(&self) -> usize {
<<<<<<< HEAD
                    3
=======
                    2
>>>>>>> c60f11d6
                }

                fn n_ins(&self) -> usize {
                    6
                }

                fn n_outs(&self) -> usize {
                    4
                }

                fn exec(&self, args: &impl Index<usize, Output=Fr>) -> impl Iterator<Item=Fr> {
                    let args = (0..6).map(|i| args[i]).collect_vec();

                    twisted_edwards_add_l1(&args).into_iter()
                }
            }

            let gamma_pows = make_gamma_pows_static::<_, 4>(F::one().double());

            let f = FunctionWrapper { gamma_pows: gamma_pows.to_vec() };
            let f2 = f.clone();

            let mut dense_data = data.iter().map(|p| p.vec()).collect_vec();

            let mut point = (0..num_vars).map(|_| Fr::rand(rng)).collect_vec();

            let mut dense_eqpoly = eq_poly_sequence_last(&point).unwrap();
            dense_data.push(dense_eqpoly.clone());

            let sum_claim = (0 .. 1 << num_vars).map(|i| f.exec(& [0, 1, 2, 3, 4, 5, 6].map(|j| dense_data[j][i]))).sum::<Fr>();

            let vec_claim: Vec<F> = (0..1 << num_vars).map(|i| {
                twisted_edwards_add_l1(&[0, 1, 2, 3, 4, 5].map(|j| dense_data[j][i]))
            }).enumerate().fold(
                vec![F::zero(); 4],
                |mut acc, (i, n)| {
                    acc.iter_mut().zip_eq(n.iter()).map(|(a, n)| {
                        *a += (*n * dense_eqpoly[i])
                    }).count();
                    acc
                }
            );

            let max_row_len = data.iter().map(|poly| poly.data.iter().map(|row| row.len())).flatten().max().unwrap();

            let vecvec_sumcheck_builder = VecVecDeg2SumcheckObject::new(
                data.to_vec(),
                TwistedEdwardsFun{},
                vec_claim.try_into().unwrap(),
                point.clone(),
                num_vertical_vars,
            );

            let mut vecvec_sumcheckable = vecvec_sumcheck_builder.rlc(gamma_pows[1]);

            let mut dense_sumcheckable = ExampleSumcheckObjectSO::new(
                dense_data,
                f,
                num_vars,
            );

            for i in 0..num_vars {
                let vecvec_unipoly = vecvec_sumcheckable.unipoly();
                let dense_unipoly = dense_sumcheckable.unipoly();

                assert_eq!(dense_unipoly.evaluate(&Fr::zero()), vecvec_unipoly.evaluate(&Fr::zero()));
                assert_eq!(dense_unipoly.evaluate(&Fr::one()), vecvec_unipoly.evaluate(&Fr::one()));
                assert_eq!(dense_unipoly.evaluate(&Fr::from(2)), vecvec_unipoly.evaluate(&Fr::from(2)));
                assert_eq!(dense_unipoly.evaluate(&Fr::from(3)), vecvec_unipoly.evaluate(&Fr::from(3)));

                assert_eq!(dense_unipoly.as_vec(), vecvec_unipoly.as_vec());

                let t = F::rand(rng);
                vecvec_sumcheckable.bind(t);
                dense_sumcheckable.bind(t);
            }
        }
    }
}<|MERGE_RESOLUTION|>--- conflicted
+++ resolved
@@ -397,7 +397,6 @@
             point,
             self.num_vertical_vars
         );
-<<<<<<< HEAD
 
         let so = so.rlc(gamma);
 
@@ -408,18 +407,6 @@
 
         transcript.write_scalars(&poly_evs);
 
-=======
-
-        let so = so.rlc(gamma);
-
-        let degrees = repeat_n(self.f.deg() + 1, self.num_vars);
-        let generic_protocol_config = GenericSumcheckProtocol::new(degrees);
-
-        let ((_, point), poly_evs) = generic_protocol_config.prove(transcript, so.claim(), so);
-
-        transcript.write_scalars(&poly_evs);
-
->>>>>>> c60f11d6
         (SinglePointClaims {point, evs: poly_evs}, ())
     }
 
@@ -525,11 +512,7 @@
 
             impl AlgFn<Fr> for TwistedEdwardsFun {
                 fn deg(&self) -> usize {
-<<<<<<< HEAD
-                    3
-=======
                     2
->>>>>>> c60f11d6
                 }
 
                 fn n_ins(&self) -> usize {
